--- conflicted
+++ resolved
@@ -156,15 +156,12 @@
 
 	machine, err = c.controlMachineClient.Machines(machine.Namespace).Get(machine.Name, metav1.GetOptions{})
 	if err != nil {
-<<<<<<< HEAD
 		klog.Errorf("Could not fetch machine object %s", err)
-=======
-		glog.Errorf("Could not fetch machine object %s", err)
 		if apierrors.IsNotFound(err) {
 			// Ignore the error "Not Found"
 			return nil
 		}
->>>>>>> 25c8a3aa
+
 		return err
 	}
 
