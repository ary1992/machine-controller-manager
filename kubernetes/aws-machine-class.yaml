# Sample AWS machine class

apiVersion: machine.sapcloud.io/v1alpha1
kind: AWSMachineClass
metadata:
  name: test-aws # Name of aws machine class goes here
<<<<<<< HEAD
  namespace: default
=======
  namespace: default # Namespace in which the machine class is to be deployed
>>>>>>> 8b609d82
spec:
  ami: ami-123456 # Amazon machine image name goes here
  region: eu-east-1 # Region in which machine is to be deployed
  machineType: t2.large # Type of ec2 machine
  iam:
    name: iam-name # Name of the AWS Identity and Access Management
  keyName: key-value-pair-name # EC2 keypair used to access ec2 machine
  networkInterfaces:
    - subnetID: subnet-acbd1234 # The subnetID in which machine is to be deployed
      securityGroupID: ["sg-xyz12345"] # The security group to which it is attached to
  tags:
    Name: sample-machine-name # Name tag that can be used to identify a machine at AWS
    kubernetes.io/cluster/cluster-name: "1" # Tag that helps a new node to join existing AWS cluster (replace cluster-name with real cluster name)
    tag1: tag1-value # A set of additional tags attached to a machine (optional)
    tag2: tag2-value # A set of additional tags attached to a machine (optional)
  secretRef: # Secret pointing to a secret which contains the provider secret and cloudconfig
    namespace: default  # Namespace
    name: test-secret # Name of the secret
  blockDevices:
    - ebs:
        volumeSize: 50  # Size of the root block device
        volumeType: gp2 # Type of the root block device<|MERGE_RESOLUTION|>--- conflicted
+++ resolved
@@ -4,11 +4,7 @@
 kind: AWSMachineClass
 metadata:
   name: test-aws # Name of aws machine class goes here
-<<<<<<< HEAD
-  namespace: default
-=======
   namespace: default # Namespace in which the machine class is to be deployed
->>>>>>> 8b609d82
 spec:
   ami: ami-123456 # Amazon machine image name goes here
   region: eu-east-1 # Region in which machine is to be deployed
